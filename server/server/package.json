--- conflicted
+++ resolved
@@ -41,17 +41,12 @@
   "dependencies": {
     "@hcengineering/account-client": "^0.6.0",
     "@hcengineering/analytics": "^0.6.0",
-<<<<<<< HEAD
-    "@hcengineering/communication-sdk-types": "^0.1.47",
-    "@hcengineering/communication-types": "^0.1.47",
+    "@hcengineering/communication-sdk-types": "^0.1.61",
+    "@hcengineering/communication-types": "^0.1.61",
     "@hcengineering/core": "^0.6.32",
     "@hcengineering/platform": "^0.6.11",
     "@hcengineering/rpc": "^0.6.5",
     "@hcengineering/server-core": "^0.6.1",
     "@hcengineering/server-token": "^0.6.11"
-=======
-    "@hcengineering/communication-types": "^0.1.61",
-    "@hcengineering/communication-sdk-types": "^0.1.61"
->>>>>>> f3fba501
   }
 }