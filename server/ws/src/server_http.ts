//
// Copyright © 2023 Hardcore Engineering Inc.
//
// Licensed under the Eclipse Public License, Version 2.0 (the "License");
// you may not use this file except in compliance with the License. You may
// obtain a copy of the License at https://www.eclipse.org/legal/epl-2.0
//
// Unless required by applicable law or agreed to in writing, software
// distributed under the License is distributed on an "AS IS" BASIS,
// WITHOUT WARRANTIES OR CONDITIONS OF ANY KIND, either express or implied.
//
// See the License for the specific language governing permissions and
// limitations under the License.
//

import {
  getClient as getAccountClientRaw,
  isWorkspaceLoginInfo,
  type AccountClient
} from '@hcengineering/account-client'
import { Analytics } from '@hcengineering/analytics'
import {
  generateId,
  platformNow,
  systemAccountUuid,
  type MeasureContext,
  type Tx,
  type WorkspaceIds,
  type WorkspaceUuid
} from '@hcengineering/core'
import platform, { Severity, Status, UNAUTHORIZED, unknownStatus } from '@hcengineering/platform'
import { RPCHandler, type Response } from '@hcengineering/rpc'
import {
  doSessionOp,
  getFile,
  getFileRange,
  getStatistics,
  processRequest,
  wipeStatistics,
  type BlobResponse,
  type WebsocketData
} from '@hcengineering/server'
import {
  LOGGING_ENABLED,
  pingConst,
  pongConst,
  type ConnectionSocket,
  type HandleRequestFunction,
  type PipelineFactory,
  type SessionManager,
  type StorageAdapter,
  type CommunicationApiFactory
} from '@hcengineering/server-core'
import { decodeToken, type Token } from '@hcengineering/server-token'
import cors from 'cors'
import express, { type Response as ExpressResponse, type NextFunction, type Request } from 'express'
import http, { type IncomingMessage } from 'http'
import os from 'os'
import { WebSocketServer, type RawData, type WebSocket } from 'ws'

import 'bufferutil'
import morgan from 'morgan'
import { compress } from 'snappy'
import 'utf-8-validate'
import { registerRPC } from './rpc'
import { retrieveJson } from './utils'

import { setImmediate } from 'timers/promises'

export type RequestHandler = (req: Request, res: ExpressResponse, next?: NextFunction) => Promise<void>

const catchError = (fn: RequestHandler) => (req: Request, res: ExpressResponse, next: NextFunction) => {
  void (async () => {
    try {
      await fn(req, res, next)
    } catch (err: unknown) {
      next(err)
    }
  })()
}

let profiling = false
const rpcHandler = new RPCHandler()

const backpressureSize = 100 * 1024
/**
 * @public
 * @param sessionFactory -
 * @param port -
 * @param host -
 */
export function startHttpServer (
  sessions: SessionManager,
  handleRequest: HandleRequestFunction,
  ctx: MeasureContext,
  pipelineFactory: PipelineFactory,
  communicationApiFactory: CommunicationApiFactory,
  port: number,
  accountsUrl: string,
  externalStorage: StorageAdapter
): () => Promise<void> {
  function getAccountClient (token?: string): AccountClient {
    return getAccountClientRaw(accountsUrl, token)
  }

  async function getWorkspaceIds (token: string): Promise<WorkspaceIds> {
    const wsLoginInfo = await getAccountClient(token).getLoginInfoByToken()

    if (!isWorkspaceLoginInfo(wsLoginInfo)) {
      throw new Error('Invalid workspace login info by token')
    }

    return {
      uuid: wsLoginInfo.workspace,
      dataId: wsLoginInfo.workspaceDataId,
      url: wsLoginInfo.workspaceUrl
    }
  }

  if (LOGGING_ENABLED) {
    ctx.info('starting server on', {
      port,
      accountsUrl,
      parallel: os.availableParallelism()
    })
  }

  const app = express()
  app.use(cors())

  const childLogger = ctx.logger.childLogger?.('requests', {
    enableConsole: 'true'
  })
  const requests = ctx.newChild('requests', {}, {}, childLogger)

  class MyStream {
    write (text: string): void {
      requests.info(text)
    }
  }

  const myStream = new MyStream()

  app.use(morgan('short', { stream: myStream }))

  const getUsers = (): any => Array.from(sessions.sessions.entries()).map(([k, v]) => v.session.getUser())

  app.get('/api/v1/version', (req, res) => {
    res.writeHead(200, {
      'Content-Type': 'application/json',
      Connection: 'keep-alive',
      'keep-alive': 'timeout=5, max=1000'
    })
    res.end(
      JSON.stringify({
        version: process.env.MODEL_VERSION
      })
    )
  })

  app.get('/api/v1/statistics', (req, res) => {
    try {
      const token = (req.query.token as string) ?? (req.headers.authorization ?? '').split(' ')[1]
      const payload = decodeToken(token)
      const admin = payload.extra?.admin === 'true'
      const jsonData = {
        ...getStatistics(ctx, sessions, admin),
        users: getUsers(),
        admin,
        profiling
      }
      const json = JSON.stringify(jsonData)
      res.writeHead(200, {
        'Content-Type': 'application/json',
        Connection: 'keep-alive',
        'keep-alive': 'timeout=5, max=1000'
      })
      res.end(json)
    } catch (err: any) {
      Analytics.handleError(err)
      ctx.error('error', { err })
      res.writeHead(404, {})
      res.end()
    }
  })

  app.get('/api/v1/profiling', (req, res) => {
    try {
      const token = req.query.token as string
      decodeToken(token)
      const jsonData = {
        profiling
      }
      const json = JSON.stringify(jsonData)
      res.writeHead(200, { 'Content-Type': 'application/json' })
      res.end(json)
    } catch (err: any) {
      Analytics.handleError(err)
      ctx.error('error', { err })
      res.writeHead(404, {})
      res.end()
    }
  })
  app.put('/api/v1/manage', (req, res) => {
    try {
      const token = (req.query.token as string) ?? (req.headers.authorization ?? '').split(' ')[1]
      const payload = decodeToken(token)
      if (payload.extra?.admin !== 'true' && payload.account !== systemAccountUuid) {
        console.warn('Non admin attempt to maintenance action', { payload })
        res.writeHead(404, {})
        res.end()
        return
      }

      const operation = req.query.operation

      switch (operation) {
        case 'maintenance': {
          const timeMinutes = parseInt((req.query.timeout as string) ?? '5')
          sessions.scheduleMaintenance(timeMinutes)

          res.writeHead(200)
          res.end()
          return
        }
        case 'wipe-statistics': {
          wipeStatistics(ctx)

          res.writeHead(200)
          res.end()
          return
        }
        case 'profile-start': {
          ctx.warn(
            '---------------------------------------------PROFILING SESSION STARTED---------------------------------------------'
          )
          profiling = true
          sessions.profiling?.start()

          res.writeHead(200)
          res.end()
          return
        }
        case 'profile-stop': {
          profiling = false
          if (sessions.profiling?.stop != null) {
            void sessions.profiling.stop().then((profile) => {
              ctx.warn(
                '---------------------------------------------PROFILING SESSION STOPPED---------------------------------------------',
                {}
              )
              res.writeHead(200, { 'Content-Type': 'application/json' })
              res.end(profile ?? '{ error: "no profiling" }')
            })
          } else {
            res.writeHead(404)
            res.end()
          }

          return
        }
        case 'force-close': {
          const wsId = req.query.wsId as WorkspaceUuid
          void sessions.forceClose(wsId ?? payload.workspace)
          res.writeHead(200)
          res.end()
          return
        }
        case 'reboot': {
          process.exit(0)
        }
      }

      res.writeHead(404, {})
      res.end()
    } catch (err: any) {
      Analytics.handleError(err)
      ctx.error('error', { err })
      res.writeHead(404, {})
      res.end()
    }
  })

  app.put(
    '/api/v1/blob',
    catchError(async (req, res) => {
      try {
        const authHeader = req.headers.authorization
        if (authHeader === undefined) {
          res.status(403).send({ error: 'Unauthorized' })
          return
        }

        const token = authHeader.split(' ')[1]
        const wsIds = await getWorkspaceIds(token)

        if (wsIds.uuid == null) {
          res.status(401).send({ error: 'No workspace found' })
        }

        const name = req.query.name as string
        const contentType = req.query.contentType as string
        const size = parseInt((req.query.size as string) ?? '-1')
        const MAX_FILE_SIZE = 100 * 1024 * 1024 // 100MB limit

        if (size > MAX_FILE_SIZE) {
          res.writeHead(413, { 'Content-Type': 'application/json' })
          res.end(JSON.stringify({ error: 'File too large' }))
          return
        }
        if (Number.isNaN(size)) {
          ctx.error('/api/v1/blob put error', {
            message: 'invalid NaN file size',
            name,
            workspace: wsIds.uuid
          })
          res.writeHead(404, {})
          res.end()
          return
        }
        ctx
          .with(
            'storage upload',
            { workspace: wsIds.uuid },
            (ctx) => externalStorage.put(ctx, wsIds, name, req, contentType, size !== -1 ? size : undefined),
            { file: name, contentType }
          )
          .then(() => {
            res.writeHead(200, { 'Cache-Control': 'no-cache' })
            res.end()
          })
          .catch((err) => {
            Analytics.handleError(err)
            ctx.error('/api/v1/blob put error', { err })
            res.writeHead(404, {})
            res.end()
          })
      } catch (err: any) {
        Analytics.handleError(err)
        ctx.error('/api/v1/blob put error', { err })
        res.writeHead(404, {})
        res.end()
      }
    })
  )

  app.get(
    '/api/v1/blob',
    catchError(async (req, res) => {
      try {
        const authHeader = req.headers.authorization
        if (authHeader === undefined) {
          res.status(403).send({ error: 'Unauthorized' })
          return
        }

        const token = authHeader.split(' ')[1]
        const wsIds = await getWorkspaceIds(token)

        if (wsIds.uuid == null) {
          res.status(401).send({ error: 'No workspace found' })
        }

        const name = req.query.name as string

        const range = req.headers.range
        if (range !== undefined) {
          ctx
            .with('file-range', { workspace: wsIds.uuid }, (ctx) =>
              getFileRange(ctx, range, externalStorage, wsIds, name, wrapRes(res))
            )
            .catch((err) => {
              Analytics.handleError(err)
              ctx.error('/api/v1/blob get error', { err })
              res.writeHead(404, {})
              res.end()
            })
        } else {
          void getFile(ctx, externalStorage, wsIds, name, wrapRes(res)).catch((err) => {
            Analytics.handleError(err)
            ctx.error('/api/v1/blob get error', { err })
            res.writeHead(404, {})
            res.end()
          })
        }
      } catch (err: any) {
        Analytics.handleError(err)
        ctx.error('/api/v1/blob get error', { err })
      }
    })
  )

<<<<<<< HEAD
  registerRPC(app, sessions, ctx, pipelineFactory, communicationApiFactory)
=======
  registerRPC(app, sessions, ctx, pipelineFactory)
>>>>>>> 36e7c8eb

  app.put('/api/v1/broadcast', (req, res) => {
    try {
      const token = req.query.token as string
      decodeToken(token)
      const ws = sessions.workspaces.get(req.query.workspace as WorkspaceUuid)
      if (ws !== undefined) {
        // push the data to body
        void retrieveJson(req)
          .then((data) => {
            if (Array.isArray(data)) {
              sessions.broadcastAll(ws, data as Tx[])
            } else {
              sessions.broadcastAll(ws, [data as unknown as Tx])
            }
            res.end()
          })
          .catch((err) => {
            ctx.error('JSON parse error', { err })
            res.writeHead(400, {})
            res.end()
          })
      } else {
        res.writeHead(404, {})
        res.end()
      }
    } catch (err: any) {
      Analytics.handleError(err)
      ctx.error('error', { err })
      res.writeHead(404, {})
      res.end()
    }
  })

  const httpServer = http.createServer(app)
  const wss = new WebSocketServer({
    noServer: true,
    perMessageDeflate: false,
    skipUTF8Validation: true,
    maxPayload: 250 * 1024 * 1024,
    clientTracking: false // We do not need to track clients inside clients.
  })
  // eslint-disable-next-line @typescript-eslint/no-misused-promises
  const handleConnection = async (
    ws: WebSocket,
    request: IncomingMessage,
    token: Token,
    rawToken: string,
    sessionId?: string
  ): Promise<void> => {
    const data = {
      remoteAddress: request.socket.remoteAddress ?? '',
      userAgent: request.headers['user-agent'] ?? '',
      language: request.headers['accept-language'] ?? '',
      account: token.account,
      mode: token.extra?.mode,
      model: token.extra?.model
    }
    const cs: ConnectionSocket = createWebsocketClientSocket(ws, data)

    const webSocketData: WebsocketData = {
      connectionSocket: cs,
      payload: token,
      token: rawToken,
      session: sessions.addSession(ctx, cs, token, rawToken, pipelineFactory, communicationApiFactory, sessionId),
      url: ''
    }

    if (webSocketData.session instanceof Promise) {
      void webSocketData.session.then((s) => {
        if ('error' in s) {
          if (s.specialError === 'archived') {
            void cs.send(
              ctx,
              {
                id: -1,
                error: new Status(Severity.ERROR, platform.status.WorkspaceArchived, {
                  workspaceUuid: token.workspace
                }),
                terminate: s.terminate
              },
              false,
              false
            )
          } else if (s.specialError === 'migration') {
            void cs.send(
              ctx,
              {
                id: -1,
                error: new Status(Severity.ERROR, platform.status.WorkspaceMigration, {
                  workspaceUuid: token.workspace
                }),
                terminate: s.terminate
              },
              false,
              false
            )
          } else {
            void cs.send(
              ctx,
              { id: -1, error: unknownStatus(s.error.message ?? 'Unknown error'), terminate: s.terminate },
              false,
              false
            )
          }
          // No connection to account service, retry from client.
          setTimeout(() => {
            cs.close()
          }, 1000)
        }
        if ('upgrade' in s) {
          void cs.send(ctx, { id: -1, result: { state: 'upgrading', stats: (s as any).upgradeInfo } }, false, false)
          setTimeout(() => {
            cs.close()
          }, 5000)
        }
      })
      void webSocketData.session.catch((err) => {
        ctx.error('unexpected error in websocket', { err })
      })
    }

    // eslint-disable-next-line @typescript-eslint/no-misused-promises
    ws.on('message', (msg: RawData) => {
      try {
        let buff: Buffer | undefined
        if (msg instanceof Buffer) {
          buff = msg
        } else if (Array.isArray(msg)) {
          buff = Buffer.concat(msg as any)
        }
        if (buff !== undefined) {
          doSessionOp(
            webSocketData,
            (s, buff) => {
              s.context.measure('receive-data', buff?.length ?? 0)
              processRequest(s.session, cs, s.context, s.workspaceId, buff, handleRequest)
            },
            buff
          )
        }
      } catch (err: any) {
        Analytics.handleError(err)
        if (LOGGING_ENABLED) {
          ctx.error('message error', { err })
        }
      }
    })
    // eslint-disable-next-line @typescript-eslint/no-misused-promises
    ws.on('close', (code: number, reason: Buffer) => {
      doSessionOp(
        webSocketData,
        (s) => {
          if (!(s.session.workspaceClosed ?? false)) {
            // remove session after 1seconds, give a time to reconnect.
            void sessions.close(ctx, cs, token.workspace)
          }
        },
        Buffer.from('')
      )
    })

    ws.on('error', (err) => {
      doSessionOp(
        webSocketData,
        (s) => {
          ctx.error('error', { err, user: s.session.getUser() })
          if (!(s.session.workspaceClosed ?? false)) {
            // remove session after 1seconds, give a time to reconnect.
            void sessions.close(ctx, cs, token.workspace)
          }
        },
        Buffer.from('')
      )
    })
  }
  wss.on('connection', handleConnection as any)

  httpServer.on('upgrade', (request: IncomingMessage, socket: any, head: Buffer) => {
    const url = new URL('http://localhost' + (request.url ?? ''))
    const token = url.pathname.substring(1)

    try {
      const payload = decodeToken(token ?? '')
      const sessionId = url.searchParams.get('sessionId')

      wss.handleUpgrade(request, socket, head, (ws) => {
        void handleConnection(ws, request, payload, token, sessionId ?? undefined)
      })
    } catch (err: any) {
      Analytics.handleError(err)
      if (LOGGING_ENABLED) {
        ctx.error('invalid token', err)
      }
      wss.handleUpgrade(request, socket, head, (ws) => {
        const resp: Response<any> = {
          id: -1,
          error: UNAUTHORIZED,
          result: 'hello'
        }
        ws.send(rpcHandler.serialize(resp, false), { binary: false })
        ws.onmessage = (msg) => {
          const resp: Response<any> = {
            error: UNAUTHORIZED
          }
          ws.send(rpcHandler.serialize(resp, false), { binary: false })
        }
      })
    }
  })
  httpServer.on('error', (err) => {
    if (LOGGING_ENABLED) {
      ctx.error('server error', err)
    }
  })

  httpServer.listen(port)
  return async () => {
    await sessions.closeWorkspaces(ctx)
    await new Promise<void>((resolve, reject) => {
      wss.close((err) => {
        if (err != null) {
          reject(err)
        }
        resolve()
      })
    })
    await new Promise<void>((resolve, reject) =>
      httpServer.close((err) => {
        if (err != null) {
          reject(err)
        }
        resolve()
      })
    )
  }
}
function createWebsocketClientSocket (
  ws: WebSocket,
  data: {
    remoteAddress: string
    userAgent: string
    language: string
    account: string
    mode: any
    model: any
  }
): ConnectionSocket {
  const cs: ConnectionSocket = {
    id: generateId(),
    isClosed: false,
    close: () => {
      cs.isClosed = true
      ws.close()
      ws.terminate()
    },
    isBackpressure: () => ws.bufferedAmount > backpressureSize,
    backpressure: async (ctx) => {
      if (ws.bufferedAmount < backpressureSize) {
        return
      }
      await ctx.with('backpressure', {}, async () => {
        while (ws.bufferedAmount > backpressureSize) {
          await setImmediate()
        }
      })
    },
    checkState: () => {
      if (ws.readyState === ws.CLOSED || ws.readyState === ws.CLOSING) {
        ws.terminate()
        return false
      }
      return true
    },
    readRequest: (buffer: Buffer, binary: boolean) => {
      if (buffer.length === pingConst.length && buffer.toString() === pingConst) {
        return { method: pingConst, params: [], id: -1, time: Date.now() }
      }
      return rpcHandler.readRequest(buffer, binary)
    },
    data: () => data,
    sendPong: () => {
      if (ws.readyState !== ws.OPEN || cs.isClosed) {
        return
      }
      ws.send(pongConst)
    },
    send: async (ctx: MeasureContext, msg, binary, _compression): Promise<void> => {
      const smsg = rpcHandler.serialize(msg, binary)
      if (ws.readyState !== ws.OPEN || cs.isClosed) {
        return
      }

      // We need to be sure all data is send before we will send more.
      if (cs.isBackpressure()) {
        await cs.backpressure(ctx)
      }

      let sendMsg = smsg
      if (_compression) {
        sendMsg = await compress(smsg)
      }
      const st = platformNow()
      await new Promise<void>((resolve) => {
        const handleErr = (err?: Error): void => {
          ctx.measure('msg-send-delta', platformNow() - st)
          if (err != null) {
            if (!`${err.message}`.includes('WebSocket is not open')) {
              ctx.error('send error', { err })
              Analytics.handleError(err)
            }
          }
          resolve() // In any case we need to resolve.
        }
        ws.send(sendMsg, { binary: true }, handleErr)
      })
    }
  }
  return cs
}
function wrapRes (res: ExpressResponse): BlobResponse {
  return {
    aborted: false,
    cork: (cb) => {
      cb()
    },
    end: () => res.end(),
    pipeFrom: (readable) => readable.pipe(res),
    status: (code) => res.status(code),
    writeHead: (code, header) => res.writeHead(code, header)
  }
}<|MERGE_RESOLUTION|>--- conflicted
+++ resolved
@@ -390,11 +390,7 @@
     })
   )
 
-<<<<<<< HEAD
   registerRPC(app, sessions, ctx, pipelineFactory, communicationApiFactory)
-=======
-  registerRPC(app, sessions, ctx, pipelineFactory)
->>>>>>> 36e7c8eb
 
   app.put('/api/v1/broadcast', (req, res) => {
     try {
