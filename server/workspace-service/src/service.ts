--- conflicted
+++ resolved
@@ -397,11 +397,7 @@
   /**
    * If onlyDrop is true, will drop workspace from database, overwize remove only indexes and do full reindex.
    */
-<<<<<<< HEAD
-  async doCleanup (ctx: MeasureContext, workspace: WorkspaceInfoWithStatus, onlyDrop: boolean): Promise<void> {
-=======
-  async doCleanup (ctx: MeasureContext, workspace: BaseWorkspaceInfo, cleanIndexes: boolean): Promise<void> {
->>>>>>> e0ec8d42
+  async doCleanup (ctx: MeasureContext, workspace: WorkspaceInfoWithStatus, cleanIndexes: boolean): Promise<void> {
     const { dbUrl } = prepareTools([])
     const adapter = getWorkspaceDestroyAdapter(dbUrl)
     await adapter.deleteWorkspace(ctx, sharedPipelineContextVars, workspace.uuid, workspace.dataId)
@@ -411,13 +407,8 @@
 
   private async doReindexFulltext (
     ctx: MeasureContext,
-<<<<<<< HEAD
     workspace: WorkspaceInfoWithStatus,
-    onlyDrop: boolean
-=======
-    workspace: BaseWorkspaceInfo,
-    clearIndexes: boolean
->>>>>>> e0ec8d42
+    cleanIndexes: boolean
   ): Promise<void> {
     if (this.fulltextUrl !== undefined) {
       const token = generateToken(systemAccountUuid, workspace.uuid, { service: 'workspace' })
@@ -428,7 +419,7 @@
           headers: {
             'Content-Type': 'application/json'
           },
-          body: JSON.stringify({ token, onlyDrop: clearIndexes })
+          body: JSON.stringify({ token, onlyDrop: cleanIndexes })
         })
         if (!res.ok) {
           throw new Error(`HTTP Error ${res.status} ${res.statusText}`)
@@ -534,15 +525,7 @@
       case 'migration-clean': {
         // We should remove DB, not storages.
         await sendEvent('migrate-clean-started', 0)
-<<<<<<< HEAD
-        await this.sendTransactorMaitenance(token, workspace.uuid)
-        try {
-          await this.doCleanup(ctx, workspace, false)
-        } catch (err: any) {
-          Analytics.handleError(err)
-          return
-=======
-        await this.sendTransactorMaitenance(token, { name: workspace.workspace })
+        await this.sendTransactorMaitenance(token, { name: workspace.uuid })
 
         const sz = workspace.backupInfo?.backupSize ?? 0
         if (sz <= dbCleanTreshold) {
@@ -552,7 +535,6 @@
             Analytics.handleError(err)
             return
           }
->>>>>>> e0ec8d42
         }
         await sendEvent('migrate-clean-done', 0)
         break
