--- conflicted
+++ resolved
@@ -661,15 +661,10 @@
 
 export type AddSessionResponse =
   | AddSessionActive
-<<<<<<< HEAD
   | { upgrade: true, progress?: number }
   | { error: any, terminate?: boolean, specialError?: 'archived' | 'migration' }
 
 export type SessionFactory = (token: Token, workspace: Workspace, account: Account) => Session
-=======
-  | { upgrade: true, upgradeInfo?: WorkspaceLoginInfo['upgrade'] }
-  | { error: any, terminate?: boolean, specialError?: 'archived' | 'migration' }
->>>>>>> 8d57e0aa
 
 /**
  * @public
