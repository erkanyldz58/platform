import { faker } from '@faker-js/faker'
import {
  generateId,
  IssuesDetailsPage,
  IssuesPage,
  LeftSideMenuPage,
  LoginPage,
  NewIssue,
  SelectWorkspacePage,
  SignInJoinPage,
  SignUpData,
  SignUpPage,
  TrackerNavigationMenuPage,
  UserProfilePage
} from '@hcengineering/tests-sanity'
import { expect, test } from '@playwright/test'

test.describe('Workspace tests', () => {
  let loginPage: LoginPage
  let signUpPage: SignUpPage
  let selectWorkspacePage: SelectWorkspacePage
  let leftSideMenuPage: LeftSideMenuPage
  let trackerNavigationMenuPage: TrackerNavigationMenuPage
  let issuesPage: IssuesPage
  let userProfilePage: UserProfilePage

  test.beforeEach(async ({ page }) => {
    loginPage = new LoginPage(page)
    signUpPage = new SignUpPage(page)
    selectWorkspacePage = new SelectWorkspacePage(page)
    leftSideMenuPage = new LeftSideMenuPage(page)
    trackerNavigationMenuPage = new TrackerNavigationMenuPage(page)
    issuesPage = new IssuesPage(page)
    userProfilePage = new UserProfilePage(page)
  })

  test('Create a workspace with a custom name', async () => {
    const newUser: SignUpData = {
      firstName: `FirstName-${generateId()}`,
      lastName: `LastName-${generateId()}`,
      email: `sanity-email+${generateId()}@gmail.com`,
      password: '1234'
    }
    const newWorkspaceName = `New Workspace Name - ${generateId(2)}`
    await loginPage.goto()
    await loginPage.clickSignUp()
    await signUpPage.signUpPwd(newUser)
    await selectWorkspacePage.createWorkspace(newWorkspaceName)
    await leftSideMenuPage.clickTracker()
  })

  test('Create a new issue in the workspace with a custom name', async ({ page }) => {
    const newUser: SignUpData = {
      firstName: `FirstName-${generateId()}`,
      lastName: `LastName-${generateId()}`,
      email: `sanity-email+${generateId()}@gmail.com`,
      password: '1234'
    }
    const newIssue: NewIssue = {
      title: `Issue with all parameters and attachments-${generateId()}`,
      description: 'Created issue with all parameters and attachments description',
      status: 'In Progress',
      priority: 'Urgent',
      assignee: `${newUser.lastName} ${newUser.firstName}`,
      createLabel: true,
      labels: `CREATE-ISSUE-${generateId()}`,
      component: 'No component',
      estimation: '2',
      milestone: 'No Milestone',
      duedate: 'today'
    }
    const newWorkspaceName = `New Issue Name - ${generateId(2)}`
    await loginPage.goto()
    await loginPage.clickSignUp()
    await signUpPage.signUpPwd(newUser)
    await selectWorkspacePage.createWorkspace(newWorkspaceName)

    await trackerNavigationMenuPage.openIssuesForProject('Default')
    await issuesPage.clickModelSelectorAll()
    await issuesPage.createNewIssue(newIssue)
    await issuesPage.openIssueByName(newIssue.title)

    const issuesDetailsPage = new IssuesDetailsPage(page)
    await issuesDetailsPage.checkIssue(newIssue)
  })

  test('Check validation steps description for the create flow', async ({ page }) => {
    const newUser: SignUpData = {
      firstName: `FirstName-${generateId()}`,
      lastName: `LastName-${generateId()}`,
      email: `sanity-email+${generateId()}@gmail.com`,
      password: '1234'
    }
    const newWorkspaceName = `New Workspace Name - ${generateId(2)}`

    await loginPage.goto()
    await loginPage.clickSignUp()

    await signUpPage.signUpPasswordBtn().click()
    await signUpPage.checkInfo(page, 'Required field First name')
    await signUpPage.enterFirstName(newUser.firstName)
    await signUpPage.checkInfo(page, 'Required field Last name')
    await signUpPage.enterLastName(newUser.lastName)
    await signUpPage.checkInfo(page, 'Required field Email')
    await signUpPage.enterEmail(newUser.email)
    await signUpPage.checkInfo(page, 'Required field Password')
    await signUpPage.enterPassword(newUser.password)
    await signUpPage.checkInfo(page, "Repeat password don't match Password")
    await signUpPage.enterRepeatPassword(newUser.password)
    await signUpPage.checkInfoSectionNotExist(page)
    await signUpPage.clickSignUp()
    await selectWorkspacePage.checkInfo(page, 'Required field Workspace name')
    await selectWorkspacePage.enterWorkspaceName(newWorkspaceName)
    await selectWorkspacePage.checkInfoSectionNotExist(page)
  })

  test('Create a workspace with join link', async ({ page, browser }) => {
    const newUser: SignUpData = {
      firstName: `FirstName-${generateId()}`,
      lastName: `LastName-${generateId()}`,
      email: `sanity-email+${generateId()}@gmail.com`,
      password: '1234'
    }
    const newWorkspaceName = `Some HULY #@$ WS - ${generateId(12)}`
    await loginPage.goto()
    await loginPage.clickSignUp()
    await signUpPage.signUpPwd(newUser)
    await selectWorkspacePage.createWorkspace(newWorkspaceName)
    await leftSideMenuPage.clickTracker()

    // Generate invite link

    await leftSideMenuPage.openProfileMenu()
    await leftSideMenuPage.inviteToWorkspace()
    await leftSideMenuPage.getInviteLink()

    const linkText = await page.locator('.antiPopup .link').textContent()
    const page2 = await browser.newPage()
    try {
      await page2.goto(linkText ?? '')
      const newUser2: SignUpData = {
        firstName: `FirstName2-${generateId()}`,
        lastName: `LastName2-${generateId()}`,
        email: `sanity-email+${generateId()}@gmail.com`,
        password: '1234'
      }

      const signUpPage2 = new SignUpPage(page2)
<<<<<<< HEAD
      await signUpPage2.signUpPwd(newUser2, 'join')
=======
      await signUpPage2.signUp(newUser2)
>>>>>>> e0ec8d42

      const leftSideMenuPage2 = new LeftSideMenuPage(page2)
      await leftSideMenuPage2.clickTracker()
    } finally {
      await page2.close()
    }
  })

  test('Create a workspace with join link - existing account', async ({ page, browser }) => {
    const newUser: SignUpData = {
      firstName: `FirstName-${generateId()}`,
      lastName: `LastName-${generateId()}`,
      email: `sanity-email+${generateId()}@gmail.com`,
      password: '1234'
    }
    const newWorkspaceName = `Some HULY #@$ WS - ${generateId(12)}`
    await loginPage.goto()
    await loginPage.clickSignUp()
    await signUpPage.signUpPwd(newUser)
    await selectWorkspacePage.createWorkspace(newWorkspaceName)
    await leftSideMenuPage.clickTracker()

    // Generate invite link
    await leftSideMenuPage.openProfileMenu()
    await leftSideMenuPage.inviteToWorkspace()
    await leftSideMenuPage.getInviteLink()

    const linkText = await page.locator('.antiPopup .link').textContent()
    const page2 = await browser.newPage()
    try {
      const loginPage2 = new LoginPage(page2)
      await loginPage2.goto()
      await loginPage2.clickSignUp()

      const newUser2: SignUpData = {
        firstName: `FirstName2-${generateId()}`,
        lastName: `LastName2-${generateId()}`,
        email: `sanity-email+${generateId()}@gmail.com`,
        password: '1234'
      }

      const signUpPage2 = new SignUpPage(page2)
      await signUpPage2.signUpPwd(newUser2)

      // Ok we signed in, and no workspace present.
      await page2.goto(linkText ?? '')
      const joinPage = new SignInJoinPage(page2)
      await joinPage.join(newUser2)

      const leftSideMenuPage2 = new LeftSideMenuPage(page2)
      await leftSideMenuPage2.clickTracker()
    } finally {
      await page2.close()
    }
  })

  test('User can leave workspace', async ({ page }) => {
    const newUser: SignUpData = {
      firstName: faker.person.firstName(),
      lastName: faker.person.lastName(),
      email: faker.internet.email(),
      password: '1234'
    }
    const newWorkspaceName = `Some HULY #@$ WS - ${generateId(12)}`
    await loginPage.goto()
    await loginPage.clickSignUp()
    await signUpPage.signUpPwd(newUser)
    await selectWorkspacePage.createWorkspace(newWorkspaceName)
    await trackerNavigationMenuPage.checkIfTrackerSidebarIsVisible()
    await userProfilePage.openProfileMenu()
    await userProfilePage.selectProfileByName(newUser.lastName + ' ' + newUser.firstName)
    await userProfilePage.clickLeaveWorkspaceButton()
    await userProfilePage.clickLeaveWorkspaceCancelButton()
    await userProfilePage.clickLeaveWorkspaceButton()
    await userProfilePage.clickLeaveWorkspaceConfirmButton()
    await expect(page.locator('form')).toContainText('Select workspace')
    await expect(page.getByText(newWorkspaceName)).toHaveCount(0)
  })
})<|MERGE_RESOLUTION|>--- conflicted
+++ resolved
@@ -146,11 +146,7 @@
       }
 
       const signUpPage2 = new SignUpPage(page2)
-<<<<<<< HEAD
-      await signUpPage2.signUpPwd(newUser2, 'join')
-=======
       await signUpPage2.signUp(newUser2)
->>>>>>> e0ec8d42
 
       const leftSideMenuPage2 = new LeftSideMenuPage(page2)
       await leftSideMenuPage2.clickTracker()
