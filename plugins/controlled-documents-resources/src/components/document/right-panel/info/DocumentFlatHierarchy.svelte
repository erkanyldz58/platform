--- conflicted
+++ resolved
@@ -14,38 +14,21 @@
 -->
 
 <script lang="ts">
-<<<<<<< HEAD
-  import { type Ref, SortingOrder, notEmpty } from '@hcengineering/core'
-  import { createQuery } from '@hcengineering/presentation'
-  import { getCurrentEmployee } from '@hcengineering/contact'
-  import documents, {
-    type ControlledDocument,
-    type DocumentMeta,
-=======
   import {
     DocumentBundle,
     ProjectDocumentTree,
->>>>>>> fbc41a0a
     type HierarchyDocument,
     type Project
   } from '@hcengineering/controlled-documents'
   import { type Ref } from '@hcengineering/core'
 
-<<<<<<< HEAD
-  import { compareDocs } from '../../../../utils'
-=======
   import { createDocumentHierarchyQuery } from '../../../../utils'
->>>>>>> fbc41a0a
   import DocumentFlatTreeElement from './DocumentFlatTreeElement.svelte'
 
   export let document: HierarchyDocument | undefined
   export let project: Ref<Project>
 
-<<<<<<< HEAD
-  const currentPerson = getCurrentEmployee()
-=======
   let tree = new ProjectDocumentTree()
->>>>>>> fbc41a0a
 
   const query = createDocumentHierarchyQuery()
   $: if (document !== undefined && project !== undefined) {
