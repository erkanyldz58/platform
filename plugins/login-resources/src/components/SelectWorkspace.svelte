--- conflicted
+++ resolved
@@ -15,11 +15,7 @@
 -->
 <script lang="ts">
   import { isActiveMode, isArchivingMode, isRestoringMode, isUpgradingMode } from '@hcengineering/core'
-<<<<<<< HEAD
   import { LoginInfo, WorkspaceInfoWithStatus } from '@hcengineering/login'
-=======
-  import { LoginInfo, Workspace } from '@hcengineering/login'
->>>>>>> e0ec8d42
   import { OK, Severity, Status } from '@hcengineering/platform'
   import presentation, { MessageBox, NavLink, isAdminUser, reduceCalls } from '@hcengineering/presentation'
   import {
@@ -36,24 +32,16 @@
   import { onMount } from 'svelte'
 
   import login from '../plugin'
-<<<<<<< HEAD
   import {
     fetchWorkspace,
     getAccount,
-    getHref,
     getWorkspaces,
     goTo,
     navigateToWorkspace,
     selectWorkspace,
     getAccountDisplayName
   } from '../utils'
-=======
-  import { getAccount, getHref, getWorkspaces, goTo, navigateToWorkspace, selectWorkspace, unArchive } from '../utils'
->>>>>>> e0ec8d42
   import StatusControl from './StatusControl.svelte'
-
-  export let navigateUrl: string | undefined = undefined
-
   let workspaces: WorkspaceInfoWithStatus[] = []
   let status = OK
   let accountPromise: Promise<LoginInfo | null>
@@ -86,11 +74,7 @@
   async function select (workspaceUrl: string): Promise<void> {
     status = new Status(Severity.INFO, login.status.ConnectingToServer, {})
 
-<<<<<<< HEAD
     const [loginStatus, result] = await selectWorkspace(workspaceUrl)
-=======
-    const [loginStatus, result] = await selectWorkspace(workspace)
->>>>>>> e0ec8d42
     if (isArchivingMode(result?.mode) && result?.workspaceId !== undefined) {
       const workspaceId = result?.workspaceId
       showPopup(MessageBox, {
@@ -189,11 +173,7 @@
                   - <Label label={presentation.string.Archived} />
                 {/if}
                 {#if !isActiveMode(workspace.mode) && !isArchivingMode(workspace.mode)}
-<<<<<<< HEAD
                   ({workspace.processingProgress}%)
-=======
-                  ({workspace.progress}%)
->>>>>>> e0ec8d42
                 {/if}
               </span>
               <span class="text-xs flex-row-center flex-center">
