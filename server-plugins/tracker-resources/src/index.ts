//
// Copyright © 2022 Hardcore Engineering Inc.
//
// Licensed under the Eclipse Public License, Version 2.0 (the "License");
// you may not use this file except in compliance with the License. You may
// obtain a copy of the License at https://www.eclipse.org/legal/epl-2.0
//
// Unless required by applicable law or agreed to in writing, software
// distributed under the License is distributed on an "AS IS" BASIS,
// WITHOUT WARRANTIES OR CONDITIONS OF ANY KIND, either express or implied.
//
// See the License for the specific language governing permissions and
// limitations under the License.
//

import chunter, { ChatMessage } from '@hcengineering/chunter'
import { Person } from '@hcengineering/contact'
import core, {
  PersonId,
  concatLink,
  Doc,
  DocumentUpdate,
  Ref,
  Space,
  Tx,
  TxCreateDoc,
  TxCUD,
  TxProcessor,
  TxRemoveDoc,
  TxUpdateDoc,
  WithLookup,
  AccountRole
} from '@hcengineering/core'
import { NotificationContent } from '@hcengineering/notification'
import { getMetadata, IntlString } from '@hcengineering/platform'
import serverCore, { TriggerControl } from '@hcengineering/server-core'
import { NOTIFICATION_BODY_SIZE } from '@hcengineering/server-notification'
<<<<<<< HEAD
import { getSocialStrings } from '@hcengineering/server-contact'
import { stripTags } from '@hcengineering/text'
import tracker, { Component, Issue, IssueParentInfo, TimeSpendReport, trackerId } from '@hcengineering/tracker'
=======
import { stripTags } from '@hcengineering/text-core'
import tracker, { Component, Issue, IssueParentInfo, Project, TimeSpendReport, trackerId } from '@hcengineering/tracker'
>>>>>>> 608759ad
import { workbenchId } from '@hcengineering/workbench'

async function updateSubIssues (
  updateTx: TxUpdateDoc<Issue>,
  control: TriggerControl,
  update: DocumentUpdate<Issue> | ((node: Issue) => DocumentUpdate<Issue>)
): Promise<TxUpdateDoc<Issue>[]> {
  const subIssues = await control.findAll(control.ctx, tracker.class.Issue, { 'parents.parentId': updateTx.objectId })

  return subIssues.map((issue) => {
    const docUpdate = typeof update === 'function' ? update(issue) : update
    return control.txFactory.createTxUpdateDoc(issue._class, issue.space, issue._id, docUpdate)
  })
}

/**
 * @public
 */
export async function issueHTMLPresenter (doc: Doc, control: TriggerControl): Promise<string> {
  const issue = doc as Issue
  const front = control.branding?.front ?? getMetadata(serverCore.metadata.FrontUrl) ?? ''
  const path = `${workbenchId}/${control.workspace.url}/${trackerId}/${issue.identifier}`
  const link = concatLink(front, path)
  return `<a href="${link}">${issue.identifier}</a> ${issue.title}`
}

/**
 * @public
 */
export async function getIssueId (doc: Issue, control: TriggerControl): Promise<string> {
  const issue = doc
  const project = (await control.findAll(control.ctx, tracker.class.Project, { _id: issue.space }))[0]
  return `${project?.identifier ?? '?'}-${issue.number}`
}

/**
 * @public
 */
export async function issueTextPresenter (doc: Doc): Promise<string> {
  const issue = doc as Issue
  return `${issue.identifier} ${issue.title}`
}

async function isSamePerson (control: TriggerControl, assignee: Ref<Person>, target: PersonId): Promise<boolean> {
  const socialStrings = await getSocialStrings(control, assignee)
  return socialStrings.includes(target)
}

/**
 * @public
 */
export async function getIssueNotificationContent (
  doc: Doc,
  tx: TxCUD<Doc>,
  target: PersonId,
  control: TriggerControl
): Promise<NotificationContent> {
  const issue = doc as Issue

  const issueTitle = await issueTextPresenter(doc)

  const title = tracker.string.IssueNotificationTitle
  let body = tracker.string.IssueNotificationBody
  const intlParams: Record<string, string | number> = {
    issueTitle
  }
  const intlParamsNotLocalized: Record<string, IntlString> = {}

  if (tx._class === core.class.TxCreateDoc) {
    if (tx.objectClass === chunter.class.ChatMessage) {
      const createTx = tx as TxCreateDoc<ChatMessage>
      const message = createTx.attributes.message
      const plainTextMessage = stripTags(message, NOTIFICATION_BODY_SIZE)
      intlParams.message = plainTextMessage
    }
  } else if (tx._class === core.class.TxUpdateDoc) {
    const updateTx = tx as TxUpdateDoc<Issue>

    if (
      updateTx.operations.assignee !== null &&
      updateTx.operations.assignee !== undefined &&
      (await isSamePerson(control, updateTx.operations.assignee, target))
    ) {
      body = tracker.string.IssueAssignedToYou
    } else {
      const attributes = control.hierarchy.getAllAttributes(doc._class)
      for (const attrName in updateTx.operations) {
        if (!Object.prototype.hasOwnProperty.call(updateTx.operations, attrName)) {
          continue
        }

        const attr = attributes.get(attrName)
        if (attr !== null && attr !== undefined) {
          intlParamsNotLocalized.property = attr.label
          if (attr.type._class === core.class.TypeString) {
            body = tracker.string.IssueNotificationChangedProperty
            intlParams.newValue = (issue as any)[attr.name]?.toString()
          } else {
            body = tracker.string.IssueNotificationChanged
          }
        }
        break
      }
    }
  }

  return {
    title,
    body,
    intlParams,
    intlParamsNotLocalized
  }
}

export async function OnSocialIdentityCreate (_txes: Tx[], control: TriggerControl): Promise<Tx[]> {
  // Fill owner of default space with the very first owner account creating a social identity
  const account = control.ctx.contextData.account
  if (account.role !== AccountRole.Owner) return []

  const defaultSpace = (
    await control.findAll(control.ctx, tracker.class.Project, { _id: tracker.project.DefaultProject })
  )[0]

  if (defaultSpace === undefined) return []

  const owners = defaultSpace.owners ?? []

  if (owners.length === 0 || (owners.length === 1 && owners[0] === core.account.System)) {
    const setOwnerTx = control.txFactory.createTxUpdateDoc(defaultSpace._class, defaultSpace.space, defaultSpace._id, {
      owners: [account.primarySocialId]
    })

    return [setOwnerTx]
  }

  return []
}

/**
 * @public
 */
export async function OnProjectRemove (txes: Tx[], control: TriggerControl): Promise<Tx[]> {
  const result: Tx[] = []
  for (const tx of txes) {
    const ctx = tx as TxRemoveDoc<Project>
    const classes = [tracker.class.Issue, tracker.class.Component, tracker.class.Milestone, tracker.class.IssueTemplate]
    for (const cls of classes) {
      const docs = await control.findAll(control.ctx, cls, { space: ctx.objectId })
      for (const doc of docs) {
        const tx = control.txFactory.createTxRemoveDoc(cls, doc.space, doc._id)
        result.push(tx)
      }
    }
  }
  control.ctx.contextData.broadcast.targets.projectRemove = (it) => {
    return []
  }
  return result
}

/**
 * @public
 */
export async function OnComponentRemove (txes: Tx[], control: TriggerControl): Promise<Tx[]> {
  const result: Tx[] = []
  for (const tx of txes) {
    const ctx = tx as TxRemoveDoc<Component>

    const issues = await control.findAll(control.ctx, tracker.class.Issue, {
      component: ctx.objectId
    })
    if (issues === undefined) {
      continue
    }
    for (const issue of issues) {
      const issuePush = {
        ...issue,
        component: null
      }
      const tx = control.txFactory.createTxUpdateDoc(issue._class, issue.space, issue._id, issuePush)
      result.push(tx)
    }
  }
  return result
}

/**
 * @public
 */
export async function OnIssueUpdate (txes: Tx[], control: TriggerControl): Promise<Tx[]> {
  const result: Tx[] = []
  for (const actualTx of txes) {
    // Check TimeReport operations
    if (
      actualTx._class === core.class.TxCreateDoc ||
      actualTx._class === core.class.TxUpdateDoc ||
      actualTx._class === core.class.TxRemoveDoc
    ) {
      const cud = actualTx as TxCUD<TimeSpendReport>
      if (cud.objectClass === tracker.class.TimeSpendReport) {
        result.push(...(await doTimeReportUpdate(cud, control)))
      }
    }

    if (actualTx._class === core.class.TxCreateDoc) {
      const createTx = actualTx as TxCreateDoc<Issue>
      if (control.hierarchy.isDerived(createTx.objectClass, tracker.class.Issue)) {
        const issue = TxProcessor.createDoc2Doc(createTx)
        updateIssueParentEstimations(issue, result, control, [], issue.parents)
        continue
      }
    }

    if (actualTx._class === core.class.TxUpdateDoc) {
      const updateTx = actualTx as TxUpdateDoc<Issue>
      if (control.hierarchy.isDerived(updateTx.objectClass, tracker.class.Issue)) {
        result.push(...(await doIssueUpdate(updateTx, control)))
        continue
      }
    }
    if (actualTx._class === core.class.TxRemoveDoc) {
      const removeTx = actualTx as TxRemoveDoc<Issue>
      if (control.hierarchy.isDerived(removeTx.objectClass, tracker.class.Issue)) {
        const parentIssue = await control.findAll(control.ctx, tracker.class.Issue, {
          'childInfo.childId': removeTx.objectId
        })
        const parents: IssueParentInfo[] = parentIssue.map((it) => ({
          parentId: it._id,
          parentTitle: it.title,
          identifier: it.identifier,
          space: it.space
        }))
        updateIssueParentEstimations(
          {
            _id: removeTx.objectId,
            estimation: 0,
            reportedTime: 0,
            space: removeTx.space
          },
          result,
          control,
          parents,
          []
        )
      }
    }
  }
  return result
}

async function doTimeReportUpdate (cud: TxCUD<TimeSpendReport>, control: TriggerControl): Promise<Tx[]> {
  const { attachedTo: attachedToId, attachedToClass } = cud
  if (attachedToClass === undefined || attachedToId === undefined) {
    return []
  }
  const attachedTo = attachedToId as Ref<Issue>
  switch (cud._class) {
    case core.class.TxCreateDoc: {
      const ccud = cud as TxCreateDoc<TimeSpendReport>
      const [currentIssue] = await control.findAll(control.ctx, tracker.class.Issue, { _id: attachedTo }, { limit: 1 })
      const res = [
        control.txFactory.createTxUpdateDoc<Issue>(
          attachedToClass,
          cud.objectSpace,
          attachedTo,
          {
            $inc: { reportedTime: ccud.attributes.value }
          },
          false,
          currentIssue.modifiedOn
        )
      ]
      currentIssue.reportedTime += ccud.attributes.value
      currentIssue.remainingTime = Math.max(0, currentIssue.estimation - currentIssue.reportedTime)
      updateIssueParentEstimations(currentIssue, res, control, currentIssue.parents, currentIssue.parents)
      return res
    }
    case core.class.TxUpdateDoc: {
      const upd = cud as TxUpdateDoc<TimeSpendReport>
      if (upd.operations.value !== undefined) {
        const logTxes = Array.from(
          await control.findAll(control.ctx, core.class.TxCUD, {
            objectId: cud.objectId
          })
        ).filter((it) => it._id !== cud._id)
        const doc: TimeSpendReport | undefined = TxProcessor.buildDoc2Doc(logTxes)

        const res: Tx[] = []
        const [currentIssue] = await control.findAll(
          control.ctx,
          tracker.class.Issue,
          { _id: attachedTo },
          { limit: 1 }
        )
        if (doc !== undefined) {
          res.push(
            control.txFactory.createTxUpdateDoc<Issue>(
              attachedToClass,
              cud.objectSpace,
              attachedTo,
              {
                $inc: { reportedTime: upd.operations.value - doc.value }
              },
              false,
              currentIssue.modifiedOn
            )
          )
          currentIssue.reportedTime -= doc.value
          currentIssue.reportedTime += upd.operations.value
          currentIssue.remainingTime = Math.max(0, currentIssue.estimation - currentIssue.reportedTime)
        }

        updateIssueParentEstimations(currentIssue, res, control, currentIssue.parents, currentIssue.parents)
        return res
      }
      break
    }
    case core.class.TxRemoveDoc: {
      if (!control.removedMap.has(attachedTo)) {
        const logTxes = Array.from(
          await control.findAll(control.ctx, core.class.TxCUD, {
            objectId: cud.objectId
          })
        ).filter((it) => it._id !== cud._id)
        const doc: TimeSpendReport | undefined = TxProcessor.buildDoc2Doc(logTxes)
        if (doc !== undefined) {
          const [currentIssue] = await control.findAll(
            control.ctx,
            tracker.class.Issue,
            { _id: attachedTo },
            { limit: 1 }
          )
          const res = [
            control.txFactory.createTxUpdateDoc<Issue>(
              attachedToClass,
              cud.objectSpace,
              attachedTo,
              {
                $inc: { reportedTime: -1 * doc.value }
              },
              false,
              currentIssue.modifiedOn
            )
          ]
          currentIssue.reportedTime -= doc.value
          currentIssue.remainingTime = Math.max(0, currentIssue.estimation - currentIssue.reportedTime)
          updateIssueParentEstimations(currentIssue, res, control, currentIssue.parents, currentIssue.parents)
          return res
        }
      }
    }
  }
  return []
}

async function doIssueUpdate (updateTx: TxUpdateDoc<Issue>, control: TriggerControl): Promise<Tx[]> {
  const res: Tx[] = []

  let currentIssue: WithLookup<Issue> | undefined

  async function getCurrentIssue (): Promise<WithLookup<Issue>> {
    if (currentIssue !== undefined) {
      return currentIssue
    }
    // We need to remove estimation information from out parent issue
    ;[currentIssue] = await control.findAll(control.ctx, tracker.class.Issue, { _id: updateTx.objectId }, { limit: 1 })
    return currentIssue
  }

  if (Object.prototype.hasOwnProperty.call(updateTx.operations, 'attachedTo')) {
    const [newParent] = await control.findAll(
      control.ctx,
      tracker.class.Issue,
      { _id: updateTx.operations.attachedTo as Ref<Issue> },
      { limit: 1 }
    )

    const updatedParents: IssueParentInfo[] =
      newParent !== undefined
        ? [
            {
              parentId: newParent._id,
              parentTitle: newParent.title,
              space: newParent.space,
              identifier: newParent.identifier
            },
            ...newParent.parents
          ]
        : []

    function update (issue: Issue): DocumentUpdate<Issue> {
      const parentInfoIndex = issue.parents.findIndex(({ parentId }) => parentId === updateTx.objectId)
      const parentsUpdate =
        parentInfoIndex === -1
          ? {}
          : { parents: [...issue.parents].slice(0, parentInfoIndex + 1).concat(updatedParents) }

      return { ...parentsUpdate }
    }

    res.push(
      control.txFactory.createTxUpdateDoc(updateTx.objectClass, updateTx.objectSpace, updateTx.objectId, {
        parents: updatedParents
      }),
      ...(await updateSubIssues(updateTx, control, update))
    )

    // Remove from parent estimation list.
    const issue = await getCurrentIssue()
    updateIssueParentEstimations(issue, res, control, issue.parents, updatedParents)
  }

  if (
    Object.prototype.hasOwnProperty.call(updateTx.operations, 'estimation') ||
    Object.prototype.hasOwnProperty.call(updateTx.operations, 'reportedTime') ||
    (Object.prototype.hasOwnProperty.call(updateTx.operations, '$inc') &&
      Object.prototype.hasOwnProperty.call(updateTx.operations.$inc, 'reportedTime'))
  ) {
    const issue = await getCurrentIssue()

    issue.estimation = updateTx.operations.estimation ?? issue.estimation
    issue.reportedTime = updateTx.operations.reportedTime ?? issue.reportedTime
    issue.remainingTime = Math.max(0, issue.estimation - issue.reportedTime)

    res.push(
      control.txFactory.createTxUpdateDoc(tracker.class.Issue, issue.space, issue._id, {
        remainingTime: issue.remainingTime
      })
    )

    updateIssueParentEstimations(issue, res, control, issue.parents, issue.parents)
  }

  if (Object.prototype.hasOwnProperty.call(updateTx.operations, 'title')) {
    function update (issue: Issue): DocumentUpdate<Issue> {
      const parentInfoIndex = issue.parents.findIndex(({ parentId }) => parentId === updateTx.objectId)
      const updatedParentInfo = { ...issue.parents[parentInfoIndex], parentTitle: updateTx.operations.title as string }
      const updatedParents = [...issue.parents]

      updatedParents[parentInfoIndex] = updatedParentInfo

      return { parents: updatedParents }
    }

    res.push(...(await updateSubIssues(updateTx, control, update)))
  }

  return res
}
function updateIssueParentEstimations (
  issue: {
    _id: Ref<Issue>
    space: Ref<Space>
    estimation: number
    reportedTime: number
  },
  res: Tx[],
  control: TriggerControl,
  sourceParents: IssueParentInfo[],
  targetParents: IssueParentInfo[]
): void {
  for (const pinfo of sourceParents) {
    res.push(
      control.txFactory.createTxUpdateDoc(tracker.class.Issue, pinfo.space, pinfo.parentId, {
        $pull: {
          childInfo: { childId: issue._id }
        }
      })
    )
  }
  for (const pinfo of targetParents) {
    res.push(
      control.txFactory.createTxUpdateDoc(tracker.class.Issue, pinfo.space, pinfo.parentId, {
        $push: {
          childInfo: {
            childId: issue._id,
            estimation: issue.estimation,
            reportedTime: issue.reportedTime
          }
        }
      })
    )
  }
}

async function issueLinkIdProvider (issue: Issue): Promise<string> {
  return issue.identifier
}

// eslint-disable-next-line @typescript-eslint/explicit-function-return-type
export default async () => ({
  function: {
    IssueHTMLPresenter: issueHTMLPresenter,
    IssueTextPresenter: issueTextPresenter,
    IssueNotificationContentProvider: getIssueNotificationContent,
    IssueLinkIdProvider: issueLinkIdProvider
  },
  trigger: {
    OnSocialIdentityCreate,
    OnIssueUpdate,
<<<<<<< HEAD
    OnComponentRemove
=======
    OnProjectRemove,
    OnComponentRemove,
    OnWorkspaceOwnerAdded
>>>>>>> 608759ad
  }
})<|MERGE_RESOLUTION|>--- conflicted
+++ resolved
@@ -16,10 +16,11 @@
 import chunter, { ChatMessage } from '@hcengineering/chunter'
 import { Person } from '@hcengineering/contact'
 import core, {
-  PersonId,
+  AccountRole,
   concatLink,
   Doc,
   DocumentUpdate,
+  PersonId,
   Ref,
   Space,
   Tx,
@@ -28,21 +29,15 @@
   TxProcessor,
   TxRemoveDoc,
   TxUpdateDoc,
-  WithLookup,
-  AccountRole
+  WithLookup
 } from '@hcengineering/core'
 import { NotificationContent } from '@hcengineering/notification'
 import { getMetadata, IntlString } from '@hcengineering/platform'
+import { getSocialStrings } from '@hcengineering/server-contact'
 import serverCore, { TriggerControl } from '@hcengineering/server-core'
 import { NOTIFICATION_BODY_SIZE } from '@hcengineering/server-notification'
-<<<<<<< HEAD
-import { getSocialStrings } from '@hcengineering/server-contact'
 import { stripTags } from '@hcengineering/text'
-import tracker, { Component, Issue, IssueParentInfo, TimeSpendReport, trackerId } from '@hcengineering/tracker'
-=======
-import { stripTags } from '@hcengineering/text-core'
-import tracker, { Component, Issue, IssueParentInfo, Project, TimeSpendReport, trackerId } from '@hcengineering/tracker'
->>>>>>> 608759ad
+import tracker, { Component, Issue, IssueParentInfo, TimeSpendReport, trackerId, type Project } from '@hcengineering/tracker'
 import { workbenchId } from '@hcengineering/workbench'
 
 async function updateSubIssues (
@@ -543,12 +538,7 @@
   trigger: {
     OnSocialIdentityCreate,
     OnIssueUpdate,
-<<<<<<< HEAD
-    OnComponentRemove
-=======
-    OnProjectRemove,
     OnComponentRemove,
-    OnWorkspaceOwnerAdded
->>>>>>> 608759ad
+    OnProjectRemove
   }
 })