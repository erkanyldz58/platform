--- conflicted
+++ resolved
@@ -67,22 +67,18 @@
   })
 
   builder.createDoc(serverCore.class.Trigger, core.space.Model, {
-<<<<<<< HEAD
     trigger: serverTracker.trigger.OnComponentRemove,
-=======
+    txMatch: {
+      _class: core.class.TxRemoveDoc,
+      objectClass: tracker.class.Component
+    }
+  })
+
+  builder.createDoc(serverCore.class.Trigger, core.space.Model, {
     trigger: serverTracker.trigger.OnProjectRemove,
     txMatch: {
       _class: core.class.TxRemoveDoc,
       objectClass: tracker.class.Project
-    }
-  })
-
-  builder.createDoc(serverCore.class.Trigger, core.space.Model, {
-    trigger: serverTracker.trigger.OnWorkspaceOwnerAdded,
->>>>>>> 608759ad
-    txMatch: {
-      _class: core.class.TxRemoveDoc,
-      objectClass: tracker.class.Component
     }
   })
 
